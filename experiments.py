#!/usr/bin/env python
# coding: utf-8


from transformers import AutoTokenizer, AutoModelForCausalLM


from typing import Sequence
import torch
import numpy as np
import time

_SSM_NAME = "JackFram/llama-160m"
_LLM_NAME = "openlm-research/open_llama_3b_v2"
device = "cuda"

assert torch.cuda.is_available()
tokenizer = AutoTokenizer.from_pretrained(_SSM_NAME)
ssm = (
    AutoModelForCausalLM.from_pretrained(_SSM_NAME, torch_dtype=torch.float16).cuda().eval()
)
llm = (
<<<<<<< HEAD
    AutoModelForCausalLM.from_pretrained(
        _LLM_NAME,
        torch_dtype=torch.float16,
    )
    .cuda()
    .eval()
=======
    AutoModelForCausalLM.from_pretrained(_LLM_NAME, torch_dtype=torch.float16).cuda().eval()
>>>>>>> e5cc7a20
)


_PROMPT = "The good dog is"
assert len(tokenizer.tokenize(_PROMPT)) == 4


def _create_token_tree(
    expansion_config: Sequence[int],
    prompt: str,
    tokenizer: AutoTokenizer,
    model: AutoModelForCausalLM,
    has_kv_cache: bool = False,
):
    """Create token tree following Figure 3 in the paper.

    We don't need "real" tokens for our experiments - just
    random integers would work too - but might as well.

    Figure 3 illustrates the <k1, k2, ...> expansion approach they
    use to create token trees. We can use each of the top_k tokens from
    a single model to create the same tree structure.

    Args:
        expansion_config: A sequence of integers representing how much to
            branch at each generation step.
        prompt: Initial prompt.
        tokenizer: HF tokenizer.
        model: HF generative model.
    """
    assert expansion_config
    current_tree = tokenizer(prompt, return_tensors="pt").input_ids.cuda()
    if has_kv_cache:
        assert tokenizer.add_bos_token
        current_tree = current_tree[:, 1:]
    else:
        current_tree = current_tree[:, :-1]
    assert current_tree.shape[-1] == 4
    for k in expansion_config:
        output = model.generate(
            current_tree,
            max_new_tokens=1,
            return_dict_in_generate=True,
            output_scores=True,
        )
        # Take the top_k tokens from the 1 generation step we've done
        top_k = torch.topk(output.scores[-1], k=k, dim=-1).indices.reshape(-1, 1)
        current_tree = torch.repeat_interleave(current_tree, k, dim=0)
        # Join the top_k tokens to the current tree
        current_tree = torch.cat((current_tree, top_k), dim=-1)

    return current_tree


def _invert_4d_attention_mask(
    attention_mask: torch.Tensor, kv_cache_num_tokens: int = 0
) -> torch.Tensor:
    """For 4D masks, new HF requires us to invert the mask so it doesn't modify it at all."""
    # The attention mask must have last 2 dims shape [current seq len, KV cache size + current seq len]
    # So we prepend a tensor of 1s to allow attending to the full KV cache
    assert attention_mask.dim() == 4
    if kv_cache_num_tokens > 0:
        attention_mask = torch.cat(
            (
                torch.ones(
                    attention_mask.shape[0],
                    attention_mask.shape[1],
                    attention_mask.shape[2],
                    kv_cache_num_tokens,
                    dtype=torch.float16,
                ).to(device),
                attention_mask,
            ),
            dim=-1,
        )
    # Invert the mask: 0s to -inf and 1s to 0 (0 means attention allowed)
    min_dtype = torch.finfo(torch.float16).min
    min_dtype = min_dtype if attention_mask.dtype == torch.float16 else -1e4
    attention_mask.masked_fill_(attention_mask == 0.0, min_dtype)
    attention_mask.masked_fill_(attention_mask == 1.0, 0.0)
    return attention_mask


def construct_tree_model_inputs(sequences):
    # input_1 = torch.unique(torch.flatten(sequences), sorted=False)
    flat = torch.flatten(sequences).tolist()
    unique = []
    for tok in flat:
        if tok not in unique:
            unique.append(tok)
    # input is list of unique tokens
    input_1 = torch.tensor([unique]).to(device)

    a = input_1.shape[-1]
    mask_1 = np.zeros((a, a))
    positions = [-1] * len(unique)

    for seq in sequences:
        branch_progress = []
        for pos, tok in enumerate(seq):
            input_1_idx = unique.index(tok)
            positions[input_1_idx] = pos
            branch_progress.append(input_1_idx)
            for idx in branch_progress:
                mask_1[input_1_idx][idx] = 1.0
    mask_1 = torch.tensor(mask_1, device=device, dtype=torch.float16)
    mask_1 = mask_1.unsqueeze(0).unsqueeze(0).to(device)
    position_ids_1 = torch.tensor([positions], device=device, dtype=torch.int)
    return (input_1, mask_1, position_ids_1)


def _create_dummy_kv_cache(
    kv_cache_num_tokens: int,
    batch_size: int,
    num_attention_heads: int,
    hidden_size: int,
    num_layers: int,
):
    k = torch.rand(
        batch_size,
        num_attention_heads,
        kv_cache_num_tokens,
        hidden_size // num_attention_heads,
        dtype=torch.float16,
        device="cuda",
    )
    v = torch.rand(
        batch_size,
        num_attention_heads,
        kv_cache_num_tokens,
        hidden_size // num_attention_heads,
        dtype=torch.float16,
        device="cuda",
    )
    return tuple((k, v) for _ in range(num_layers))


def time_normal(input_ids, model: AutoModelForCausalLM, kv_cache=None):
<<<<<<< HEAD
    with torch.inference_mode()
=======
    with torch.inference_mode():
>>>>>>> e5cc7a20
        model(
            input_ids=input_ids,
            past_key_values=kv_cache,
            use_cache=kv_cache is not None,
        )


def time_tree(
    input_ids, mask, position_ids, model: AutoModelForCausalLM, kv_cache=None
):
<<<<<<< HEAD
    with torch.inference_mode():  # , torch.backends.cuda.sdp_kernel(enable_flash=False):
=======
    with torch.inference_mode():
>>>>>>> e5cc7a20
        model(
            input_ids=input_ids,
            attention_mask=mask,
            position_ids=position_ids,
            past_key_values=kv_cache,
            use_cache=kv_cache is not None,
        )


from torch.profiler import profile, ProfilerActivity, schedule

# Guide: https://pytorch.org/tutorials/recipes/recipes/profiler_recipe.html

_N_ITERATIONS = 10
_WAIT_STEPS = 1
_WARMUP_STEPS = 1
schedule_params = {
    "wait": _WAIT_STEPS,
    "warmup": _WARMUP_STEPS,
    "active": _N_ITERATIONS - _WAIT_STEPS - _WARMUP_STEPS,
}
profiler_kwargs = {
    "activities": [ProfilerActivity.CPU, ProfilerActivity.CUDA],
    "profile_memory": True,
    "schedule": schedule(**schedule_params),
    "record_shapes": True,
}


def print_normal_profile_stats(input, model):
    with torch.inference_mode(), profile(**profiler_kwargs) as prof:
        for _ in range(_N_ITERATIONS):
            model(
                input_ids=input, past_key_values=torch.tensor([3, 5, 7]), use_cache=True
            )
            prof.step()
    print(prof.key_averages().table(sort_by="self_cuda_memory_usage", row_limit=10))


def print_tree_profile_stats(input, mask, position_ids, model):
    with torch.inference_mode(), profile(**profiler_kwargs) as prof:
        for _ in range(_N_ITERATIONS):
            model(
                input_ids=input,
                attention_mask=mask,
                position_ids=position_ids,
                past_key_values=torch.tensor([1, 2, 3]),
                use_cache=True,
            )
            prof.step()
    print(prof.key_averages().table(sort_by="self_cuda_memory_usage", row_limit=10))


import itertools
import gc


def generate_expansion_configs(config_length, min_expansion, max_expansion):
    values = [i for i in range(min_expansion, max_expansion)]
    result = list(itertools.product(values, repeat=config_length))
    return result


def reset_memory():
    gc.collect()
    torch.cuda.empty_cache()
    torch.cuda.reset_max_memory_allocated()
    torch.cuda.synchronize()


def end_memory_collection():
    torch.cuda.synchronize()
    max_mem_gb = torch.cuda.max_memory_allocated() / 1024**3
    return max_mem_gb


# NEW:
import torch.utils.benchmark as benchmark
import numpy as np


N_ITERATIONS = 32

<<<<<<< HEAD

# for length in range(2, 5):
#     expansion_configs.extend(
#         generate_expansion_configs(length, 2, 6)
# )  # first arg = length of config, second arg = min val in config, third = max
kv_sizes = [0]
=======
expansion_configs = []
for length in range(2, 5):
    expansion_configs.extend(
        generate_expansion_configs(length, 2, 6)
    )  # first arg = length of config, second arg = min val in config, third = max
kv_sizes = [0, 128, 256, 512, 1024, 2048]
>>>>>>> e5cc7a20
# expansion_configs = [(7, 7, 7)]
# kv_sizes = [1024]
# past_key_values, need tuple of two tensors of shape (batch_size, num_heads, sequence_length, embed_size_per_head))
sequential_times = {}
tree_times = {}

for config in expansion_configs:
    for kv_size in kv_sizes:
        print("-----------")
        overall_conf = str(config) + ", " + str(kv_size)
        print(overall_conf)
        try: 
            token_tree = _create_token_tree(
                expansion_config=config,
                prompt=_PROMPT,
                tokenizer=tokenizer,
                model=ssm,
                has_kv_cache=kv_size > 0,
            )

            batch_size = np.prod(config)
            kv_cache_sequential = _create_dummy_kv_cache(
                kv_cache_num_tokens=kv_size,
                batch_size=batch_size,
                num_attention_heads=llm.config.num_attention_heads,
                hidden_size=llm.config.hidden_size,
                num_layers=llm.config.num_hidden_layers,
            )

            sequential_timer = benchmark.Timer(
                stmt="time_normal(input_ids, model, kv_cache)",
                setup="from __main__ import time_normal",
                num_threads=torch.get_num_threads(),
                globals={
                    "input_ids": token_tree,
                    "model": llm,
                    "kv_cache": kv_cache_sequential,
                },
                label="Sequential",
            )
            sequential_measurement = sequential_timer.timeit(N_ITERATIONS)
            seq_time = sequential_measurement.times[-1]
            print("Sequential Time: ", seq_time)

            # Warmup
            time_normal(
                input_ids=token_tree,
                model=llm,
                kv_cache=kv_cache_sequential,
            )
            reset_memory()
            time_normal(
                input_ids=token_tree,
                model=llm,
                kv_cache=kv_cache_sequential,
            )
            mem_gb = end_memory_collection()
            utilization = torch.cuda.utilization()
            sequential_times[overall_conf] = [seq_time, mem_gb, utilization]
            print("Mem GB: ", mem_gb)
            print("Utilization: ", utilization)

            # construct inputs for tree decoding
            kv_cache_tree = _create_dummy_kv_cache(
                kv_cache_num_tokens=kv_size,
                batch_size=1,
                num_attention_heads=llm.config.num_attention_heads,
                hidden_size=llm.config.hidden_size,
                num_layers=llm.config.num_hidden_layers,
            )
            tree_input, tree_mask, tree_position_ids = construct_tree_model_inputs(
                token_tree
            )
            # Required for 4D mask support in new HF
            tree_mask = _invert_4d_attention_mask(tree_mask, kv_size)

            tree_timer = benchmark.Timer(
                stmt="time_tree(input_ids, mask, position_ids, model, kv_cache)",
                setup="from __main__ import time_tree",
                num_threads=torch.get_num_threads(),
                globals={
                    "input_ids": tree_input,
                    "mask": tree_mask,
                    "position_ids": tree_position_ids,
                    "model": llm,
                    "kv_cache": kv_cache_tree,
                },
                label="Tree",
            )

            tree_measurement = tree_timer.timeit(N_ITERATIONS)
            tree_time = tree_measurement.times[-1]
            print("Tree Time: ", tree_time)

            # Warmup
            time_tree(
                input_ids=tree_input,
                mask=tree_mask,
                position_ids=tree_position_ids,
                model=llm,
                kv_cache=kv_cache_tree,
            )
            reset_memory()
            time_tree(
                input_ids=tree_input,
                mask=tree_mask,
                position_ids=tree_position_ids,
                model=llm,
                kv_cache=kv_cache_tree,
            )
            mem_gb = end_memory_collection()
            utilization = torch.cuda.utilization()
            print("Mem GB: ", mem_gb)
            print("Utilization: ", utilization)
            tree_times[overall_conf] = [tree_time, mem_gb, utilization]
            reset_memory()
            print("-----------")
        except RuntimeError as e:
            print("SKIPPED")
            continue

# In[12]:


print(sequential_times)
print(tree_times)


# In[13]:


import pickle

f = open("saved_sequential.pkl", "wb")
pickle.dump(sequential_times, f)
f.close()
f2 = open("saved_tree.pkl", "wb")
pickle.dump(tree_times, f2)
f2.close()

if __name__ == "__main__":
    main()<|MERGE_RESOLUTION|>--- conflicted
+++ resolved
@@ -8,7 +8,6 @@
 from typing import Sequence
 import torch
 import numpy as np
-import time
 
 _SSM_NAME = "JackFram/llama-160m"
 _LLM_NAME = "openlm-research/open_llama_3b_v2"
@@ -17,19 +16,17 @@
 assert torch.cuda.is_available()
 tokenizer = AutoTokenizer.from_pretrained(_SSM_NAME)
 ssm = (
-    AutoModelForCausalLM.from_pretrained(_SSM_NAME, torch_dtype=torch.float16).cuda().eval()
+    AutoModelForCausalLM.from_pretrained(_SSM_NAME, torch_dtype=torch.float16)
+    .cuda()
+    .eval()
 )
 llm = (
-<<<<<<< HEAD
     AutoModelForCausalLM.from_pretrained(
         _LLM_NAME,
         torch_dtype=torch.float16,
     )
     .cuda()
     .eval()
-=======
-    AutoModelForCausalLM.from_pretrained(_LLM_NAME, torch_dtype=torch.float16).cuda().eval()
->>>>>>> e5cc7a20
 )
 
 
@@ -168,11 +165,7 @@
 
 
 def time_normal(input_ids, model: AutoModelForCausalLM, kv_cache=None):
-<<<<<<< HEAD
-    with torch.inference_mode()
-=======
     with torch.inference_mode():
->>>>>>> e5cc7a20
         model(
             input_ids=input_ids,
             past_key_values=kv_cache,
@@ -183,11 +176,7 @@
 def time_tree(
     input_ids, mask, position_ids, model: AutoModelForCausalLM, kv_cache=None
 ):
-<<<<<<< HEAD
-    with torch.inference_mode():  # , torch.backends.cuda.sdp_kernel(enable_flash=False):
-=======
     with torch.inference_mode():
->>>>>>> e5cc7a20
         model(
             input_ids=input_ids,
             attention_mask=mask,
@@ -271,21 +260,12 @@
 
 N_ITERATIONS = 32
 
-<<<<<<< HEAD
-
-# for length in range(2, 5):
-#     expansion_configs.extend(
-#         generate_expansion_configs(length, 2, 6)
-# )  # first arg = length of config, second arg = min val in config, third = max
-kv_sizes = [0]
-=======
 expansion_configs = []
 for length in range(2, 5):
     expansion_configs.extend(
         generate_expansion_configs(length, 2, 6)
     )  # first arg = length of config, second arg = min val in config, third = max
 kv_sizes = [0, 128, 256, 512, 1024, 2048]
->>>>>>> e5cc7a20
 # expansion_configs = [(7, 7, 7)]
 # kv_sizes = [1024]
 # past_key_values, need tuple of two tensors of shape (batch_size, num_heads, sequence_length, embed_size_per_head))
@@ -297,7 +277,7 @@
         print("-----------")
         overall_conf = str(config) + ", " + str(kv_size)
         print(overall_conf)
-        try: 
+        try:
             token_tree = _create_token_tree(
                 expansion_config=config,
                 prompt=_PROMPT,
@@ -326,8 +306,8 @@
                 },
                 label="Sequential",
             )
-            sequential_measurement = sequential_timer.timeit(N_ITERATIONS)
-            seq_time = sequential_measurement.times[-1]
+            sequential_measurement = sequential_timer.blocked_autorange(min_run_time=1)
+            seq_time = sequential_measurement.mean
             print("Sequential Time: ", seq_time)
 
             # Warmup
@@ -376,8 +356,8 @@
                 label="Tree",
             )
 
-            tree_measurement = tree_timer.timeit(N_ITERATIONS)
-            tree_time = tree_measurement.times[-1]
+            tree_measurement = tree_timer.blocked_autorange(min_run_time=1)
+            tree_time = tree_measurement.mean
             print("Tree Time: ", tree_time)
 
             # Warmup
@@ -424,7 +404,4 @@
 f.close()
 f2 = open("saved_tree.pkl", "wb")
 pickle.dump(tree_times, f2)
-f2.close()
-
-if __name__ == "__main__":
-    main()+f2.close()